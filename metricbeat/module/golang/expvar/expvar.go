// Licensed to Elasticsearch B.V. under one or more contributor
// license agreements. See the NOTICE file distributed with
// this work for additional information regarding copyright
// ownership. Elasticsearch B.V. licenses this file to you under
// the Apache License, Version 2.0 (the "License"); you may
// not use this file except in compliance with the License.
// You may obtain a copy of the License at
//
//     http://www.apache.org/licenses/LICENSE-2.0
//
// Unless required by applicable law or agreed to in writing,
// software distributed under the License is distributed on an
// "AS IS" BASIS, WITHOUT WARRANTIES OR CONDITIONS OF ANY
// KIND, either express or implied.  See the License for the
// specific language governing permissions and limitations
// under the License.

package expvar

import (
<<<<<<< HEAD
	"github.com/elastic/beats/libbeat/logp"
=======
	"github.com/pkg/errors"
>>>>>>> de955be0

	"github.com/elastic/beats/metricbeat/helper"
	"github.com/elastic/beats/metricbeat/mb"
	"github.com/elastic/beats/metricbeat/mb/parse"
	"github.com/elastic/beats/metricbeat/module/golang"
)

var logger = logp.NewLogger("golang.expvar")

const (
	defaultScheme = "http"
	defaultPath   = "/debug/vars"
)

var (
	hostParser = parse.URLHostParserBuilder{
		DefaultScheme: defaultScheme,
		DefaultPath:   defaultPath,
		PathConfigKey: "expvar.path",
	}.Build()
)

// init registers the MetricSet with the central registry.
// The New method will be called after the setup of the module and before starting to fetch data
func init() {
	if err := mb.Registry.AddMetricSet("golang", "expvar", New, hostParser); err != nil {
		panic(err)
	}
}

// MetricSet type defines all fields of the MetricSet
// As a minimum it must inherit the mb.BaseMetricSet fields, but can be extended with
// additional entries. These variables can be used to persist data or configuration between
// multiple fetch calls.
type MetricSet struct {
	mb.BaseMetricSet
	http      *helper.HTTP
	namespace string
}

// New create a new instance of the MetricSet
// Part of new is also setting up the configuration by processing additional
// configuration entries if needed.
func New(base mb.BaseMetricSet) (mb.MetricSet, error) {
	config := struct {
		Namespace string `config:"expvar.namespace" validate:"required"`
	}{}

	if err := base.Module().UnpackConfig(&config); err != nil {
		return nil, err
	}

	http, err := helper.NewHTTP(base)
	if err != nil {
		return nil, err
	}
	return &MetricSet{
		BaseMetricSet: base,
		http:          http,
		namespace:     config.Namespace,
	}, nil
}

// Fetch methods implements the data gathering and data conversion to the right format
// It returns the event which is then forward to the output. In case of an error, a
// descriptive error must be returned.
<<<<<<< HEAD
func (m *MetricSet) Fetch(reporter mb.ReporterV2) {
=======
func (m *MetricSet) Fetch(reporter mb.ReporterV2) error {
>>>>>>> de955be0
	json, err := m.http.FetchJSON()
	if err != nil {
<<<<<<< HEAD
		logger.Error(err)
		reporter.Error(err)
		return
=======
		return errors.Wrap(err, "error in http fetch")
>>>>>>> de955be0
	}

	//flatten cmdline
	json["cmdline"] = golang.GetCmdStr(json["cmdline"])

	reporter.Event(mb.Event{
		MetricSetFields: json,
		Namespace:       m.Module().Name() + "." + m.namespace,
	})
<<<<<<< HEAD
=======

	return nil
>>>>>>> de955be0
}<|MERGE_RESOLUTION|>--- conflicted
+++ resolved
@@ -18,19 +18,13 @@
 package expvar
 
 import (
-<<<<<<< HEAD
-	"github.com/elastic/beats/libbeat/logp"
-=======
 	"github.com/pkg/errors"
->>>>>>> de955be0
 
 	"github.com/elastic/beats/metricbeat/helper"
 	"github.com/elastic/beats/metricbeat/mb"
 	"github.com/elastic/beats/metricbeat/mb/parse"
 	"github.com/elastic/beats/metricbeat/module/golang"
 )
-
-var logger = logp.NewLogger("golang.expvar")
 
 const (
 	defaultScheme = "http"
@@ -89,20 +83,10 @@
 // Fetch methods implements the data gathering and data conversion to the right format
 // It returns the event which is then forward to the output. In case of an error, a
 // descriptive error must be returned.
-<<<<<<< HEAD
-func (m *MetricSet) Fetch(reporter mb.ReporterV2) {
-=======
 func (m *MetricSet) Fetch(reporter mb.ReporterV2) error {
->>>>>>> de955be0
 	json, err := m.http.FetchJSON()
 	if err != nil {
-<<<<<<< HEAD
-		logger.Error(err)
-		reporter.Error(err)
-		return
-=======
 		return errors.Wrap(err, "error in http fetch")
->>>>>>> de955be0
 	}
 
 	//flatten cmdline
@@ -112,9 +96,6 @@
 		MetricSetFields: json,
 		Namespace:       m.Module().Name() + "." + m.namespace,
 	})
-<<<<<<< HEAD
-=======
 
 	return nil
->>>>>>> de955be0
 }