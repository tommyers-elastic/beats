--- conflicted
+++ resolved
@@ -14,14 +14,10 @@
 	awssdk "github.com/aws/aws-sdk-go-v2/aws"
 	"github.com/aws/aws-sdk-go-v2/service/cloudwatchlogs"
 
-
 	"github.com/elastic/beats/v7/libbeat/statestore"
 	awscommon "github.com/elastic/beats/v7/x-pack/libbeat/common/aws"
-<<<<<<< HEAD
-=======
 	"github.com/elastic/elastic-agent-libs/logp"
 	"github.com/elastic/elastic-agent-libs/monitoring"
->>>>>>> 2b44bb8d
 )
 
 type cloudwatchPoller struct {
@@ -96,11 +92,7 @@
 	p.log.Debug("done sleeping")
 
 	p.log.Debugf("Processing #%v events", len(logEvents))
-	if err = logProcessor.processLogEvents(logEvents, logGroup, p.region); err != nil {
-		err = fmt.Errorf("processLogEvents failed: [%w]", err)
-		p.log.Error(err)
-	}
-
+	logProcessor.processLogEvents(logEvents, logGroup, p.region)
 	return nil
 }
 
@@ -113,7 +105,9 @@
 	}
 
 	if len(p.logStreams) > 0 {
-		filterLogEventsInput.LogStreamNames = p.logStreams
+		for _, stream := range p.logStreams {
+			filterLogEventsInput.LogStreamNames = append(filterLogEventsInput.LogStreamNames, *stream)
+		}
 	}
 
 	if p.logStreamPrefix != "" {
